--- conflicted
+++ resolved
@@ -35,13 +35,7 @@
     process.exit(CONFIG_ERROR);
 }
 
-<<<<<<< HEAD
-// Read bot configuration from .bot file.
-const botConfig = BotConfiguration.loadSync(BOT_FILE, process.env.botFileSecret);
-// Get bot endpoint configuration by service name.
-=======
 // Get bot endpoint configuration by service name
->>>>>>> 907ebe3a
 const endpointConfig = <IEndpointService>botConfig.findServiceByNameOrId(BOT_CONFIGURATION);
 
 // Create adapter. See https://aka.ms/about-bot-adapter to learn more about .bot file its use and bot configuration .
