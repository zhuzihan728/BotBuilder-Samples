﻿# LUIS with Application Insights
This sample demonstrates how to integrate LUIS to a bot with ASP.Net Core 2 and
Application Insights.

This bot has been created using [Microsoft Bot Framework][1].

This samples shows how to:
- Use [LUIS][11] to implement core AI capabilities
- How to use Middleware to log messages to Application Insights
- How to log LUIS results to Application Insights
- View metrics using PowerBI, Azure Monitor queries or Visual Studio


## Prerequisites
This samples requires prerequisites in order to run.
- [Required Prerequisites][41]

# To run the bot
- Setup LUIS
    Assuming prerequisites have been installed:
    ```bash
    # log into Azure
    az login
    ```
    ```bash
    # set you Azure subscription
    az account set --subscription "<azure-subscription>"
    ```
    ```bash
    # Create LUIS service application
    msbot clone services --name "<your-bot-name>" --luisAuthoringKey "<luis-authoring-key>" --location <azure region like eastus, westus, westus2 etc.> --folder "DeploymentScripts/MsbotClone" --verbose
    ```

- Start the bot
   - If using Visual Studio:
      - Navigate to the samples folder (`botBuilder-samples\samples\csharp_dotnetcore\21.luis-with-appinsights`) and open `LuisBotAppInsights.csproj` in Visual Studio.
      - Run the project (press `F5` key)

   - If using .NET Core CLI:
      - Using the command line, navigate to `botBuilder-samples\samples\csharp_dotnetcore\21.luis-with-appinsights` folder.
      - Type `dotnet run`.

# Testing the bot using Bot Framework Emulator **v4**
[Microsoft Bot Framework Emulator][5] is a desktop application that allows bot developers to test and debug their bots on localhost or running remotely through a tunnel.

- Install the Bot Framework Emulator version 4.1.0 or greater from [here][6]

## Connect to the bot using Bot Framework Emulator **v4**
- Launch Bot Framework Emulator
- File -> Open Bot Configuration
- Navigate to `botBuilder-samples\samples\csharp_dotnetcore\21.luis-with-appinsights` folder
- Select `<your-bot-name>.bot` file

# Deploy the bot to Azure
After creating the bot and testing it locally, you can deploy it to Azure to make it accessible from anywhere.
To learn how, see [Deploy your bot to Azure][40] for a complete set of deployment instructions.

# View metrics
<<<<<<< HEAD
- Learn how to use [PowerBI, Azure Monitor queries and Visual Studio][42] to view Application Insights data
=======
- Learn how to use [PowerBI, use Azure Monitor queries and Visual Studio][42] to view Application Insights data
>>>>>>> 1698eb55



# Further reading
- [Bot Framework Documentation][20]
- [Bot Basics][32]
- [Azure Bot Service Introduction][21]
- [Azure Bot Service Documentation][22]
- [Deploying Your Bot to Azure][40]
- [Azure CLI][7]
- [msbot CLI][9]
- [Azure Portal][10]
- [Language Understanding using LUIS][11]


[1]: https://dev.botframework.com
[5]: https://github.com/microsoft/botframework-emulator
[6]: https://github.com/Microsoft/BotFramework-Emulator/releases
[7]: https://docs.microsoft.com/cli/azure/?view=azure-cli-latest
[8]: https://docs.microsoft.com/cli/azure/install-azure-cli?view=azure-cli-latest
[9]: https://github.com/Microsoft/botbuilder-tools/tree/master/packages/MSBot
[10]: https://portal.azure.com
[11]: https://www.luis.ai
[20]: https://docs.botframework.com
[21]: https://docs.microsoft.com/azure/bot-service/bot-service-overview-introduction?view=azure-bot-service-4.0
[22]: https://docs.microsoft.com/azure/bot-service/?view=azure-bot-service-4.0
[32]: https://docs.microsoft.com/azure/bot-service/bot-builder-basics?view=azure-bot-service-4.0
[40]: https://aka.ms/azuredeployment
[41]: ./PREREQUISITES.md
[42]: https://aka.ms/botPowerBiTemplate<|MERGE_RESOLUTION|>--- conflicted
+++ resolved
@@ -56,11 +56,7 @@
 To learn how, see [Deploy your bot to Azure][40] for a complete set of deployment instructions.
 
 # View metrics
-<<<<<<< HEAD
-- Learn how to use [PowerBI, Azure Monitor queries and Visual Studio][42] to view Application Insights data
-=======
 - Learn how to use [PowerBI, use Azure Monitor queries and Visual Studio][42] to view Application Insights data
->>>>>>> 1698eb55
 
 
 
