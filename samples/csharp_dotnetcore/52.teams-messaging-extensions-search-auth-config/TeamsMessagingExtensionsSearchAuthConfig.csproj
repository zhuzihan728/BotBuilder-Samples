--- conflicted
+++ resolved
@@ -8,12 +8,7 @@
   <ItemGroup>
     <PackageReference Include="AdaptiveCards" Version="1.0.0" />
     <PackageReference Include="Microsoft.AspNetCore.App" />
-<<<<<<< HEAD
-    <PackageReference Include="Microsoft.Bot.Builder.Integration.AspNet.Core" Version="4.6.0-preview1" />
-    <PackageReference Include="Microsoft.Graph" Version="1.18.0" />
-=======
     <PackageReference Include="Microsoft.Bot.Builder.Integration.AspNet.Core" Version="4.6.0" />
->>>>>>> 2cddaa99
   </ItemGroup>
 
   <ItemGroup>
