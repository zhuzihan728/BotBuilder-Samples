--- conflicted
+++ resolved
@@ -75,11 +75,6 @@
             app.UseDefaultFiles();
             app.UseStaticFiles();
 
-<<<<<<< HEAD
-            //app.UseHttpsRedirection();
-=======
-            app.UseBotApplicationInsights();
->>>>>>> 5ff5f884
             app.UseMvc();
         }
     }
