﻿// Copyright (c) Microsoft Corporation. All rights reserved.
// Licensed under the MIT License.

using System.Collections.Generic;
using System.IO;
using Microsoft.Bot.Builder.Dialogs;
using Microsoft.Bot.Builder.Dialogs.Adaptive;
using Microsoft.Bot.Builder.Dialogs.Adaptive.Actions;
using Microsoft.Bot.Builder.Dialogs.Adaptive.Generators;
using Microsoft.Bot.Builder.Dialogs.Adaptive.Conditions;
using Microsoft.Bot.Builder.LanguageGeneration;
using Microsoft.Extensions.Configuration;
using System;
using Microsoft.Bot.Builder.AI.Luis;
using Microsoft.Bot.Builder.Dialogs.Adaptive.Input;
using Microsoft.Bot.Builder.Dialogs.Adaptive.Templates;
using AdaptiveExpressions.Properties;
using Microsoft.Bot.Builder.Dialogs.Adaptive.Recognizers;
using System.Reflection.Metadata.Ecma335;
using Microsoft.Bot.Builder.AI.QnA.Recognizers;
using System.Threading.Tasks;
using AdaptiveExpressions;
using Microsoft.Bot.Builder;
using Iciclecreek.Bot.Builder.Dialogs.Recognizers.QLucene;
using Microsoft.Bot.Builder.AI.QnA;
<<<<<<< HEAD
using System.Linq;
=======
>>>>>>> e5d4b73d

namespace Microsoft.BotBuilderSamples
{
    public class ViewToDoDialog : ComponentDialog
    {
        private AdaptiveDialog _viewToDoDialog;
        public ViewToDoDialog(IConfiguration configuration)
            : base(nameof(ViewToDoDialog))
        {
            string[] paths = { ".", "Dialogs", "ViewToDoDialog", "ViewToDoDialog.lg" };
            string fullPath = Path.Combine(paths);
            // Create instance of adaptive dialog. 
            this._viewToDoDialog = new AdaptiveDialog(nameof(ViewToDoDialog))
            {
                Generator = new TemplateEngineLanguageGenerator(Templates.ParseFile(fullPath)),
                // Create and use a LUIS recognizer on the child
                // Each child adaptive dialog can have its own recognizer. 
                Recognizer = CreateCrossTrainedRecognizer(configuration),
                Triggers = new List<OnCondition>()
                {
                    new OnBeginDialog()
                    {
                        Actions = new List<Dialog>()
                        {
                            // See if any list has any items.
                            new IfCondition()
                            {
                                Condition = "count(user.lists.todo) != 0 || count(user.lists.grocery) != 0 || count(user.lists.shopping) != 0",
                                Actions = new List<Dialog>()
                                {
                                    // Get list type
                                    new TextInput()
                                    {
                                        Property = "dialog.listType",
                                        Prompt = new ActivityTemplate("${GetListType()}"),
                                        Value = "=@listType",
                                        AllowInterruptions = "!@listType && turn.recognized.score >= 0.7",
                                        Validations = new List<BoolExpression>()
                                        {
                                            // Verify using expressions that the value is one of todo or shopping or grocery
                                            "contains(createArray('todo', 'shopping', 'grocery', 'all'), toLower(this.value))",
                                        },
                                        OutputFormat = "=toLower(this.value)",
                                        InvalidPrompt = new ActivityTemplate("${GetListType.Invalid()}"),
                                        MaxTurnCount = 2,
                                        DefaultValue = "todo",
                                        DefaultValueResponse = new ActivityTemplate("${GetListType.DefaultValueResponse()}")
                                    },
                                    new SendActivity("${ShowList()}")
                                },
                                ElseActions = new List<Dialog>()
                                {
                                    new SendActivity("${NoItemsInLists()}")
                                }
                            },
                        },
                    },
                    // Help and chitchat is handled by qna
                    new OnQnAMatch
                    {
                        Actions = new List<Dialog>()
                        {
                            new CodeAction(ResolveAndSendQnAAnswer)
                        }
                    }
                }
            };

            // Add named dialogs to the DialogSet. These names are saved in the dialog state.
            AddDialog(this._viewToDoDialog);

            // The initial child Dialog to run.
            InitialDialogId = nameof(ViewToDoDialog);
        }

        private async Task<DialogTurnResult> ResolveAndSendQnAAnswer(DialogContext dc, System.Object options)
        {
            var exp1 = Expression.Parse("@answer").TryEvaluate(dc.State).value;
            var resVal = await this._viewToDoDialog.Generator.GenerateAsync(dc, exp1.ToString(), dc.State);
            await dc.Context.SendActivityAsync(ActivityFactory.FromObject(resVal));
            return await dc.EndDialogAsync(options);
        }

        private static Recognizer CreateCrossTrainedRecognizer(IConfiguration configuration)
        {
            return new CrossTrainedRecognizerSet()
            {
                Recognizers = new List<Recognizer>()
                {
                    CreateLuisRecognizer(configuration),
                    //CreateQnAMakerRecognizer(configuration)
                    CreateQLuceneRecognizer()
                }
            };
        }

        private static Recognizer CreateQLuceneRecognizer()
        {
<<<<<<< HEAD
            var fullPath = Directory.EnumerateFiles(".", $"{nameof(ViewToDoDialog)}.qna.json", SearchOption.AllDirectories).First();
            var fileContent = File.ReadAllText(fullPath);
            var qLuceneRecognizer = new QLuceneRecognizer(fileContent);
            qLuceneRecognizer.IncludeDialogNameInMetadata = false;
=======
            var fullPath = Path.Join(".", "generated", $"{nameof(ViewToDoDialog)}.qna.json");
            var fileContent = File.ReadAllText(fullPath);
            var qLuceneRecognizer = new QLuceneRecognizer(fileContent);
>>>>>>> e5d4b73d
            qLuceneRecognizer.Context = new ObjectExpression<QnARequestContext>("dialog.qnaContext");
            qLuceneRecognizer.IncludeDialogNameInMetadata = true;
            qLuceneRecognizer.Id = $"QnA_{nameof(ViewToDoDialog)}";
            return qLuceneRecognizer;
        }

        private static Recognizer CreateQnAMakerRecognizer(IConfiguration configuration)
        {
            if (string.IsNullOrEmpty(configuration["qna:TodoBotWithLuisAndQnA_en_us_qna"]) || string.IsNullOrEmpty(configuration["QnAHostName"]) || string.IsNullOrEmpty(configuration["QnAEndpointKey"]))
            {
                throw new Exception("NOTE: QnA Maker is not configured for ViewToDoDialog. Please follow instructions in README.md. To enable all capabilities, add 'qnamaker:qnamakerSampleBot_en_us_qna', 'qnamaker:LuisAPIKey' and 'qnamaker:endpointKey' to the appsettings.json file.");
            }

            return new QnAMakerRecognizer()
            {
                HostName = configuration["QnAHostName"],
                EndpointKey = configuration["QnAEndpointKey"],
                KnowledgeBaseId = configuration["qna:TodoBotWithLuisAndQnA_en_us_qna"],

                // property path that holds qna context
                Context = "dialog.qnaContext",

                // Property path where previous qna id is set. This is required to have multi-turn QnA working.
                QnAId = "turn.qnaIdFromPrompt",

                // Disable teletry logging
                LogPersonalInformation = false,

                // Enable to automatically including dialog name as meta data filter on calls to QnA Maker.
                IncludeDialogNameInMetadata = true,

                // Id needs to be QnA_<dialogName> for cross-trained recognizer to work.
                Id = $"QnA_{nameof(ViewToDoDialog)}"
            };
        }

        private static Recognizer CreateLuisRecognizer(IConfiguration Configuration)
        {
            if (string.IsNullOrEmpty(Configuration["luis:ViewToDoDialog_en_us_lu"]) || string.IsNullOrEmpty(Configuration["LuisAPIKey"]) || string.IsNullOrEmpty(Configuration["LuisAPIHostName"]))
            {
                throw new Exception("Your AddToDoDialog's LUIS application is not configured for ViewToDoDialog. Please see README.MD to set up a LUIS application.");
            }
            return new LuisAdaptiveRecognizer()
            {
                Endpoint = Configuration["LuisAPIHostName"],
                EndpointKey = Configuration["LuisAPIKey"],
                ApplicationId = Configuration["luis:ViewToDoDialog_en_us_lu"],

                // Id needs to be LUIS_<dialogName> for cross-trained recognizer to work.
                Id = $"LUIS_{nameof(ViewToDoDialog)}"
            };
        }
    }
}<|MERGE_RESOLUTION|>--- conflicted
+++ resolved
@@ -23,10 +23,7 @@
 using Microsoft.Bot.Builder;
 using Iciclecreek.Bot.Builder.Dialogs.Recognizers.QLucene;
 using Microsoft.Bot.Builder.AI.QnA;
-<<<<<<< HEAD
 using System.Linq;
-=======
->>>>>>> e5d4b73d
 
 namespace Microsoft.BotBuilderSamples
 {
@@ -125,16 +122,10 @@
 
         private static Recognizer CreateQLuceneRecognizer()
         {
-<<<<<<< HEAD
             var fullPath = Directory.EnumerateFiles(".", $"{nameof(ViewToDoDialog)}.qna.json", SearchOption.AllDirectories).First();
             var fileContent = File.ReadAllText(fullPath);
             var qLuceneRecognizer = new QLuceneRecognizer(fileContent);
             qLuceneRecognizer.IncludeDialogNameInMetadata = false;
-=======
-            var fullPath = Path.Join(".", "generated", $"{nameof(ViewToDoDialog)}.qna.json");
-            var fileContent = File.ReadAllText(fullPath);
-            var qLuceneRecognizer = new QLuceneRecognizer(fileContent);
->>>>>>> e5d4b73d
             qLuceneRecognizer.Context = new ObjectExpression<QnARequestContext>("dialog.qnaContext");
             qLuceneRecognizer.IncludeDialogNameInMetadata = true;
             qLuceneRecognizer.Id = $"QnA_{nameof(ViewToDoDialog)}";
