#!/usr/bin/env node
/*!
 * Copyright (c) Microsoft Corporation. All rights reserved.
 * Licensed under the MIT License.
 */
export * from './dialogGenerator'
import * as s from './schema'
import * as crypto from 'crypto'
import * as expressions from 'adaptive-expressions'
import * as fs from 'fs-extra'
import * as merger from './mergeAssets'
import * as lg from 'botbuilder-lg'
import * as os from 'os'
import * as ppath from 'path'
import * as ph from './generatePhrases'
import { SubstitutionsEvaluator } from './substitutions'
import { processSchemas } from './processSchemas'

export enum FeedbackType {
    message,
    info,
    warning,
    error
}

export type Feedback = (type: FeedbackType, message: string) => void

function templatePath(name: string, dir: string): string {
    return ppath.join(dir, name)
}

function computeHash(val: string): string {
    return crypto.createHash('md5').update(val).digest('hex')
}

// Normalize to OS line endings
function normalizeEOL(val: string): string {
    if (os.EOL === '\r\n') {
        val = val.replace(/(^|[^\r])\n/g, `$1${os.EOL}`)
    } else {
        val = val.replace(/\r\n/g, os.EOL)
    }
    return val
}

export function stringify(val: any, replacer?: any): string {
    if (typeof val === 'object') {
        val = normalizeEOL(JSON.stringify(val, replacer, '\t'))
    }
    return val
}

function computeJSONHash(json: any): string {
    return computeHash(stringify(json))
}

const CommentHashExtensions = ['.lg', '.lu', '.qna']
const JSONHashExtensions = ['.dialog']
const GeneratorPattern = /\r?\n> Generator: ([a-zA-Z0-9]+)/
const ReplaceGeneratorPattern = /\r?\n> Generator: ([a-zA-Z0-9]+)/g
function addHash(path: string, val: any): any {
    let ext = ppath.extname(path)
    if (CommentHashExtensions.includes(ext)) {
        val = val.replace(ReplaceGeneratorPattern, '')
        if (!val.endsWith(os.EOL)) {
            val += os.EOL
        }
        val += `${os.EOL}> Generator: ${computeHash(val)}`
    } else if (JSONHashExtensions.includes(ext)) {
        let json = JSON.parse(val)
        delete json.$Generator
        json.$Generator = computeJSONHash(json)
        val = stringify(json)
    }
    return val
}

export async function isUnchanged(path: string): Promise<boolean> {
    let result = false
    let ext = ppath.extname(path)
    let file = await fs.readFile(path, 'utf8')
    if (CommentHashExtensions.includes(ext)) {
        let match = file.match(GeneratorPattern)
        if (match) {
            let oldHash = match[1]
            file = file.replace(GeneratorPattern, '')
            let hash = computeHash(file)
            result = oldHash === hash
        }
    } else if (JSONHashExtensions.includes(ext)) {
        let json = JSON.parse(file)
        let oldHash = json.$Generator
        if (oldHash) {
            delete json.$Generator
            let hash = computeJSONHash(json)
            result = oldHash === hash
        }
    }
    return result
}

export async function writeFile(path: string, val: string, feedback: Feedback, skipHash?: boolean) {
    try {
        let dir = ppath.dirname(path)
        await fs.ensureDir(dir)
        val = normalizeEOL(val)
        if (!skipHash) {
            val = addHash(path, val)
        }
        await fs.writeFile(path, val)
    } catch (e) {
        let match = /position ([0-9]+)/.exec(e.message)
        if (match) {
            let offset = Number(match[1])
            val = `${val.substring(0, offset)}^^^${val.substring(offset)}`
        }
        feedback(FeedbackType.error, `${e.message}${os.EOL}${val}`)
    }
}

async function generateFile(path: string, val: any, force: boolean, feedback: Feedback) {
    if (force || !await fs.pathExists(path)) {
        feedback(FeedbackType.info, `Generating ${path}`)
        await writeFile(path, val, feedback)
    } else {
        feedback(FeedbackType.warning, `Skipping already existing ${path}`)
    }
}

const expressionEngine = new expressions.ExpressionParser((func: string): any => {
    switch (func) {
        case 'phrase': return ph.PhraseEvaluator
        case 'phrases': return ph.PhrasesEvaluator
        case 'substitutions': return SubstitutionsEvaluator
        default:
            return expressions.ExpressionFunctions.standardFunctions.get(func)
    }
})

// Walk over JSON object, stopping if true from walker.
// Walker gets the current value, the parent object and full path to that object
// and returns false to continue, true to stop going deeper.
async function walkJSON(elt: any, fun: (val: any, obj?: any, path?: string) => Promise<boolean>, obj?: any, path?: any): Promise<void> {
    let done = await fun(elt, obj, path)
    if (!done) {
        if (typeof elt === 'object' || Array.isArray(elt)) {
            for (let key in elt) {
                await walkJSON(elt[key], fun, elt, pathName(path, key))
            }
        }
    }
}

function pathName(path: string | undefined, extension: string): string {
    return path ? `${path}/${extension}` : extension
}

function setPath(obj: any, path: string, value: any) {
    let key = path.substring(path.lastIndexOf('/') + 1)
    obj[key] = value
}

type Template = lg.Templates | string | undefined

async function findTemplate(name: string, templateDirs: string[]): Promise<Template> {
    let template: Template
    for (let dir of templateDirs) {
        let loc = templatePath(name, dir)
        if (await fs.pathExists(loc)) {
            // Direct file
            template = await fs.readFile(loc, 'utf8')
        } else {
            // LG file
            loc = templatePath(name + '.lg', dir)
            if (await fs.pathExists(loc)) {
                template = lg.Templates.parseFile(loc, undefined, expressionEngine)
            }
        }
    }
    return template
}

// Add prefix to [] imports in constant .lg files
const RefPattern = /^[ \t]*\[[^\]\n\r]*\][ \t]*$/gm
function addPrefixToImports(template: string, scope: any): string {
    return template.replace(RefPattern, (match: string) => {
        let ref = match.substring(match.indexOf('[') + 1, match.indexOf(']'))
        return `[${scope.prefix}-${ref}](${scope.prefix}-${ref})${os.EOL}`
    })
}

function addPrefix(prefix: string, name: string): string {
    return `${prefix}-${name}`
}

// Add entry to the .lg generation context and return it.  
// This also ensures the file does not exist already.
type FileRef = { name: string, fallbackName: string, fullName: string, relative: string }
function addEntry(fullPath: string, outDir: string, tracker: any): FileRef | undefined {
    let ref: FileRef | undefined
    let basename = ppath.basename(fullPath, '.dialog')
    let ext = ppath.extname(fullPath).substring(1)
    let arr: FileRef[] = tracker[ext]
    if (!arr.find(ref => ref.name === basename)) {
        ref = {
            name: basename,
            fallbackName: basename.replace(/\.[^.]+\.lg/, '.lg'),
            fullName: ppath.basename(fullPath),
            relative: ppath.relative(outDir, fullPath)
        }
    }
    return ref
}

function existingRef(name: string, tracker: any): FileRef | undefined {
    let ext = ppath.extname(name).substring(1)
    let arr: FileRef[] = tracker[ext]
    if (!arr) {
        arr = []
        tracker[ext] = arr
    }
    return arr.find(ref => ref.fullName === name)
}

async function processTemplate(
    templateName: string,
    templateDirs: string[],
    outDir: string,
    scope: any,
    force: boolean,
    feedback: Feedback,
    ignorable: boolean): Promise<string> {
    let outPath = ''
    let oldDir = process.cwd()
    try {
        let ref = existingRef(templateName, scope.templates)
        if (ref) {
            // Simple file already existed
            outPath = ppath.join(outDir, ref.relative)
        } else {
            let template = await findTemplate(templateName, templateDirs)
            if (template !== undefined) {
                // Ignore templates that are defined, but are empty
                if (template) {
                    if (typeof template !== 'object' || template.allTemplates.some(f => f.name === 'template')) {
                        // Constant file or .lg template so output
                        let filename = addPrefix(scope.prefix, templateName)
                        if (typeof template === 'object' && template.allTemplates.some(f => f.name === 'filename')) {
                            try {
                                filename = template.evaluate('filename', scope) as string
                            } catch (e) {
                                throw new Error(`${templateName}: ${e.message}`)
                            }
                        } else if (filename.includes(scope.locale)) {
                            // Move constant files into locale specific directories
                            let prop = templateName.startsWith('library') ? 'library' : scope.property
                            filename = `${scope.locale}/${prop}/${filename}`
                        } else if (filename.includes('library-')) {
                            // Put library stuff in its own folder by default
                            filename = `library/${filename}`
                        }

                        // Add prefix to constant imports
                        if (typeof template !== 'object') {
                            template = addPrefixToImports(template, scope)
                        }

                        outPath = ppath.join(outDir, filename)
                        let ref = addEntry(outPath, outDir, scope.templates)
                        if (ref) {
                            // This is a new file
                            if (force || !await fs.pathExists(outPath)) {
                                feedback(FeedbackType.info, `Generating ${outPath}`)
                                let result = template
                                if (typeof template === 'object') {
                                    process.chdir(ppath.dirname(template.allTemplates[0].sourceRange.source))
                                    result = template.evaluate('template', scope) as string
                                    process.chdir(oldDir)
                                    if (Array.isArray(result)) {
                                        result = result.join(os.EOL)
                                    }
                                }

                                // See if generated file has been overridden in templates
                                let existing = await findTemplate(filename, templateDirs)
                                if (existing && typeof existing !== 'object') {
                                    feedback(FeedbackType.info, '  Overridden')
                                    result = existing
                                }

                                await writeFile(outPath, result as string, feedback)
                                scope.templates[ppath.extname(outPath).substring(1)].push(ref)

                            } else {
                                feedback(FeedbackType.warning, `Skipping already existing ${outPath}`)
                            }
                        }
                    }

                    if (typeof template === 'object') {
                        if (template.allTemplates.some(f => f.name === 'entities') && !scope.schema.properties[scope.property].$entities) {
                            let entities = template.evaluate('entities', scope) as string[]
                            if (entities) {
                                scope.schema.properties[scope.property].$entities = entities
                            }
                        }
                        if (template.allTemplates.some(f => f.name === 'templates')) {
                            let generated = template.evaluate('templates', scope)
                            if (!Array.isArray(generated)) {
                                generated = [generated]
                            }
                            for (let generate of generated as any as string[]) {
                                await processTemplate(generate, templateDirs, outDir, scope, force, feedback, false)
                            }
                        }
                    }
                }
            } else if (!ignorable) {
                feedback(FeedbackType.error, `Missing template ${templateName}`)
            }
        }
    } catch (e) {
        feedback(FeedbackType.error, e.message)
    } finally {
        process.chdir(oldDir)
    }
    return outPath
}

async function processTemplates(
    schema: s.Schema,
    templateDirs: string[],
    locales: string[],
    outDir: string,
    scope: any,
    force: boolean,
    feedback: Feedback): Promise<void> {
    scope.templates = {}
    for (let locale of locales) {
        scope.locale = locale
        for (let property of schema.schemaProperties()) {
            scope.property = property.path
            scope.type = property.typeName()
            let templates = property.schema.$templates
            if (!templates) {
                templates = [scope.type]
            }
            for (let template of templates) {
                await processTemplate(template, templateDirs, outDir, scope, force, feedback, false)
            }
            let entities = property.schema.$entities
            if (!entities) {
                feedback(FeedbackType.error, `${property.path} does not have $entities defined in schema or template.`)
            } else if (!property.schema.$templates) {
                for (let entity of entities) {
                    let [entityName, role] = entity.split(':')
                    scope.entity = entityName
                    scope.role = role
                    if (entityName === `${scope.property}Entity`) {
                        entityName = `${scope.type}`
                    }
                    await processTemplate(`${entityName}Entity-${scope.type}`, templateDirs, outDir, scope, force, feedback, false)
                }
            }
        }

        // Process templates found at the top
        if (schema.schema.$templates) {
            scope.entities = schema.entityTypes()
            for (let templateName of schema.schema.$templates) {
                await processTemplate(templateName, templateDirs, outDir, scope, force, feedback, false)
            }
        }
    }
}

// Expand strings with ${} expression in them by evaluating and then interpreting as JSON.
function expandSchema(schema: any, scope: any, path: string, inProperties: boolean, missingIsError: boolean, feedback: Feedback): any {
    let newSchema = schema
    if (Array.isArray(schema)) {
        newSchema = []
        for (let val of schema) {
            let newVal = expandSchema(val, scope, path, false, missingIsError, feedback)
            newSchema.push(newVal)
        }
    } else if (typeof schema === 'object') {
        newSchema = {}
        for (let [key, val] of Object.entries(schema)) {
            let newPath = path
            if (inProperties) {
                newPath += newPath === '' ? key : '.' + key
            }
            let newVal = expandSchema(val, { ...scope, property: newPath }, newPath, key === 'properties', missingIsError, feedback)
            newSchema[key] = newVal
        }
    } else if (typeof schema === 'string' && schema.startsWith('${')) {
        let expr = schema.substring(2, schema.length - 1)
        try {
            let { value, error } = expressionEngine.parse(expr).tryEvaluate(scope)
            if (!error && value) {
                newSchema = value
            } else {
                if (missingIsError) {
                    feedback(FeedbackType.error, `${expr}: ${error}`)
                }
            }
        } catch (e) {
            feedback(FeedbackType.error, `${expr}: ${e.message}`)
        }
    }
    return newSchema
}

// Get all files recursively in root
async function allFiles(root: string): Promise<Map<string, string>> {
    let files = new Map<string, string>()
    async function walker(dir: string) {
        if ((await fs.lstat(dir)).isDirectory()) {
            for (let child of await fs.readdir(dir)) {
                await walker(ppath.join(dir, child))
            }
        } else {
            files.set(ppath.basename(dir), dir)
        }
    }
    await walker(root)
    return files
}

// Generate a singleton dialog by pulling in all dialog refs
// NOTE: This does not pull in the recognizers in part because they are only generated when
// publishing.
async function generateSingleton(schema: string, inDir: string, outDir: string) {
    let files = await allFiles(inDir)
    let mainName = `${schema}.main.dialog`
    let main = await fs.readJSON(files.get(mainName) as string)
    let used = new Set<string>()
    await walkJSON(main, async (elt, obj, key) => {
        if (typeof elt === 'string') {
            let ref = `${elt}.dialog`
            let path = files.get(ref)
            if (path && key) {
                // Replace reference with inline object
                let newElt = await fs.readJSON(path)
                let id = ppath.basename(path)
                id = id.substring(0, id.indexOf('.dialog'))
                delete newElt.$schema
                delete newElt.$Generator
                newElt.id = id
                newElt.$Generator = computeJSONHash(newElt)
                setPath(obj, key, newElt)
                used.add(ref)
            }
        }
        return false
    })
    delete main.$Generator
    main.$Generator = computeJSONHash(main)
    for (let [name, path] of files) {
        if (!used.has(name)) {
            let outPath = ppath.join(outDir, ppath.relative(inDir, path))
            if (name === mainName && path) {
                await fs.writeJSON(outPath, main, { spaces: '\t' })
            } else {
                await fs.copy(path, outPath)
            }
        }
    }
}

// Convert to the right kind of slash. 
// ppath.normalize did not do this properly on the mac.
function normalize(path: string): string {
    if (ppath.sep === '/') {
        path = path.replace(/\\/g, ppath.sep)
    } else {
        path = path.replace(/\//g, ppath.sep)
    }
    return ppath.normalize(path)
}

function expandStandard(dirs: string[]): string[] {
    let expanded: string[] = []
    for (let dir of dirs) {
        if (dir === 'standard') {
            dir = ppath.join(__dirname, '../../templates')
        } else {
            dir = ppath.resolve(dir)
        }
        expanded.push(normalize(dir))
    }
    return expanded
}

/**
 * Iterate through the locale templates and generate per property/locale files.
 * Each template file will map to <filename>_<property>.<ext>.
 * @param schemaPath Path to JSON Schema to use for generation.
 * @param prefix Prefix to use for generated files.
 * @param outDir Where to put generated files.
 * @param metaSchema Schema to use when generating .dialog files
 * @param allLocales Locales to generate.
 * @param templateDirs Where templates are found.
 * @param force True to force overwriting existing files.
 * @param merge Merge generated results into target directory.
 * @param singleton Merge .dialog into a single .dialog.
 * @param feedback Callback function for progress and errors.
 */
export async function generate(
    schemaPath: string,
    prefix?: string,
    outDir?: string,
    metaSchema?: string,
    allLocales?: string[],
    templateDirs?: string[],
    force?: boolean,
    merge?: boolean,
<<<<<<< HEAD
    jsonProperties?: string,
=======
    singleton?: boolean,
>>>>>>> e77f1bf4
    feedback?: Feedback)
    : Promise<void> {
    if (!feedback) {
        feedback = (_info, _message) => true
    }

    if (!prefix) {
        prefix = ppath.basename(schemaPath, '.schema')
    }

    if (!outDir) {
        outDir = ppath.join(prefix + '-resources')
    }

    if (!metaSchema) {
        metaSchema = 'https://raw.githubusercontent.com/microsoft/botbuilder-samples/master/experimental/generation/runbot/runbot.schema'
    } else if (!metaSchema.startsWith('http')) {
        // Adjust relative to outDir
        metaSchema = ppath.relative(outDir, metaSchema)
    }

    if (!allLocales) {
        allLocales = ['en-us']
    }

    if (!templateDirs) {
        templateDirs = []
    }

    if (force) {
        merge = false
    }

    try {
        if (!await fs.pathExists(outDir)) {
            // If directory is new, no force or merge necessary
            force = false
            merge = false
            await fs.ensureDir(outDir)
        }

        let op = 'Regenerating'
        if (!force) {
            force = false
            if (merge) {
                op = 'Merging'
            } else {
                merge = false
                op = 'Generating'
            }
        }
        feedback(FeedbackType.message, `${op} resources for ${ppath.basename(schemaPath, '.schema')} in ${outDir}`)
        feedback(FeedbackType.message, `Locales: ${JSON.stringify(allLocales)} `)
        feedback(FeedbackType.message, `Templates: ${JSON.stringify(templateDirs)} `)
        feedback(FeedbackType.message, `App.schema: ${metaSchema} `)

        if (jsonProperties) {
            feedback(FeedbackType.message, `Additional Json Properties to include: ${jsonProperties}`)
        }

        let outPath = outDir
        if (merge || singleton) {
            // Redirect to temporary path
            outPath = ppath.join(os.tmpdir(), 'tempNew')
            await fs.emptyDir(outPath)
        }

        let standard = normalize(ppath.join(__dirname, '../../templates'))
        templateDirs = expandStandard(templateDirs)

        // User templates + cli templates to find schemas
        let startDirs = [...templateDirs]
        if (!startDirs.includes(standard)) {
            startDirs.push(standard)
        }

        let schema = await processSchemas(schemaPath, startDirs, feedback)
        schema.schema = expandSchema(schema.schema, {}, '', false, false, feedback)

        // User templates + schema template directories
        let schemaDirs = schema.schema.$templateDirs.map(d => normalize(d))
        templateDirs = [
            ...templateDirs,
            ...schemaDirs.filter(d => !(templateDirs as string[]).includes(d))
        ]

        // Process templates
        let scope: any = {
            locales: allLocales,
            prefix: prefix || schema.name(),
            schema: schema.schema,
            properties: schema.schema.$public,
            triggerIntent: schema.triggerIntent(),
            appSchema: metaSchema
        }

        // copy the additional properties to the scope
        if (jsonProperties) {
            let fileContent = await fs.readFile(jsonProperties, 'utf8')
            let jsonContent = JSON.parse(fileContent)
            for (let key in jsonContent) {
                let value = jsonContent[key]
                if (!scope[key]) {
                    scope[key] = value
                }
            }
        }

        await processTemplates(schema, templateDirs, allLocales, outPath, scope, force, feedback)

        // Expand schema expressions
        let expanded = expandSchema(schema.schema, scope, '', false, true, feedback)

        // Write final schema
        let body = stringify(expanded, (key: any, val: any) => (key === '$templates' || key === '$requires' || key === '$templateDirs') ? undefined : val)
        await generateFile(ppath.join(outPath, `${prefix}.json`), body, force, feedback)

        // Merge together all dialog files
        if (singleton) {
            feedback(FeedbackType.info, 'Combining into singleton .dialog')
            await generateSingleton(scope.prefix, outPath, outDir)
        }

        // Merge old and new directories
        // TODO: Merge does not work with singleton
        if (merge) {
            await merger.mergeAssets(prefix, outDir, outPath, outDir, allLocales, feedback)
        }
    } catch (e) {
        feedback(FeedbackType.error, e.message)
    }
}<|MERGE_RESOLUTION|>--- conflicted
+++ resolved
@@ -515,11 +515,8 @@
     templateDirs?: string[],
     force?: boolean,
     merge?: boolean,
-<<<<<<< HEAD
     jsonProperties?: string,
-=======
     singleton?: boolean,
->>>>>>> e77f1bf4
     feedback?: Feedback)
     : Promise<void> {
     if (!feedback) {
